# -*- coding: utf-8 -*-
# This file is part of beets.
# Copyright 2016, Rafael Bodill http://github.com/rafi
#
# Permission is hereby granted, free of charge, to any person obtaining
# a copy of this software and associated documentation files (the
# "Software"), to deal in the Software without restriction, including
# without limitation the rights to use, copy, modify, merge, publish,
# distribute, sublicense, and/or sell copies of the Software, and to
# permit persons to whom the Software is furnished to do so, subject to
# the following conditions:
#
# The above copyright notice and this permission notice shall be
# included in all copies or substantial portions of the Software.

from __future__ import division, absolute_import, print_function

import pylast
from pylast import TopItem, _extract, _number
from beets import ui
from beets import dbcore
from beets import config
from beets import plugins
from beets.dbcore import types
from zlib import crc32
import sqlite3

API_URL = 'http://ws.audioscrobbler.com/2.0/'


class LastImportPlugin(plugins.BeetsPlugin):
    def __init__(self):
        super(LastImportPlugin, self).__init__()
        config['lastfm'].add({
            'user': '',
            'api_key': plugins.LASTFM_KEY,
            'sqlite3_custom_db': '',
        })
        self.config.add({
            'per_page': 500,
            'retry_limit': 3,
        })
        self.item_types = {
            'play_count': types.INTEGER,
        }

    def commands(self):
        cmd = ui.Subcommand('lastimport', help=u'import last.fm play-count')

        cmd.parser.add_option(
            u'-t', u'--transfer',
            action='store_true', default=False,
            help=u'transfer plays to foobar2000\'s custom database',
        )

        def func(lib, opts, args):
            import_lastfm(lib, opts, self._log)

        cmd.func = func
        return [cmd]


class CustomUser(pylast.User):
    """ Custom user class derived from pylast.User, and overriding the
    _get_things method to return MBID and album. Also introduces new
    get_top_tracks_by_page method to allow access to more than one page of top
    tracks.
    """
    def __init__(self, *args, **kwargs):
        super(CustomUser, self).__init__(*args[:-1], **kwargs)

    def _get_things(self, method, thing, thing_type, params=None,
                    cacheable=True):
        """Returns a list of the most played thing_types by this thing, in a
        tuple with the total number of pages of results. Includes an MBID, if
        found.
        """
        doc = self._request(
            self.ws_prefix + "." + method, cacheable, params)

        toptracks_node = doc.getElementsByTagName('toptracks')[0]
        total_pages = int(toptracks_node.getAttribute('totalPages'))

        seq = []
        for node in doc.getElementsByTagName(thing):
            title = _extract(node, "name")
            artist = _extract(node, "name", 1)
            mbid = _extract(node, "mbid")
            playcount = _number(_extract(node, "playcount"))

            thing = thing_type(artist, title, self.network)
            thing.mbid = mbid
            seq.append(TopItem(thing, playcount))

        return seq, total_pages

    def get_top_tracks_by_page(self, period=pylast.PERIOD_OVERALL, limit=None,
                               page=1, cacheable=True):
        """Returns the top tracks played by a user, in a tuple with the total
        number of pages of results.
        * period: The period of time. Possible values:
          o PERIOD_OVERALL
          o PERIOD_7DAYS
          o PERIOD_1MONTH
          o PERIOD_3MONTHS
          o PERIOD_6MONTHS
          o PERIOD_12MONTHS
        """

        params = self._get_params()
        params['period'] = period
        params['page'] = page
        if limit:
            params['limit'] = limit

        return self._get_things(
            "getTopTracks", "track", pylast.Track, params, cacheable)


<<<<<<< HEAD
def import_lastfm(lib, opts, log):
    user = config['lastfm']['user'].get(unicode)
=======
def import_lastfm(lib, log):
    user = config['lastfm']['user'].as_str()
>>>>>>> 80bb550f
    per_page = config['lastimport']['per_page'].get(int)
    sqlite3_db = config['lastfm']['sqlite3_custom_db'].get(unicode)

    if not user:
        raise ui.UserError(u'You must specify a user name for lastimport')

    log.info(u'Fetching last.fm library for @{0}', user)

    page_total = 1
    page_current = 0
    found_total = 0
    unknown_total = 0
    retry_limit = config['lastimport']['retry_limit'].get(int)
    # Iterate through a yet to be known page total count
    if opts.transfer:
        conn = sqlite3.connect(sqlite3_db)
        c = conn.cursor()

    while page_current < page_total:
        log.info(u'Querying page #{0}{1}...',
                 page_current + 1,
                 '/{}'.format(page_total) if page_total > 1 else '')

        for retry in range(0, retry_limit):
            tracks, page_total = fetch_tracks(user, page_current + 1,
                                              per_page, opts)
            if page_total < 1:
                # It means nothing to us!
                raise ui.UserError(u'Last.fm reported no data.')

            if tracks:
                found, unknown = process_tracks(lib, tracks, log,
                                                opts, sqlite3_db, c)
                found_total += found
                unknown_total += unknown
                break
            else:
                log.error(u'ERROR: unable to read page #{0}',
                          page_current + 1)
                if retry < retry_limit:
                    log.info(
                        u'Retrying page #{0}... ({1}/{2} retry)',
                        page_current + 1, retry + 1, retry_limit
                    )
                else:
                    log.error(u'FAIL: unable to fetch page #{0}, ',
                              u'tried {1} times', page_current, retry + 1)
        page_current += 1


    raw_input('Please close any programs currently accessing' +
              'the database before continuing.')
    conn.commit()
    conn.close()

    log.info(u'... done!')
    log.info(u'finished processing {0} song pages', page_total)
    log.info(u'{0} unknown play-counts', unknown_total)
    log.info(u'{0} play-counts imported', found_total)


def fetch_tracks(user, page, limit, opts):
    """ JSON format:
        [
            {
                "mbid": "...",
                "artist": "...",
                "title": "...",
                "playcount": "..."
            }
        ]
    """
    network = pylast.LastFMNetwork(api_key=config['lastfm']['api_key'])
    user_obj = CustomUser(user, network, opts)
    results, total_pages =\
        user_obj.get_top_tracks_by_page(limit=limit, page=page)
    return [
        {
            "mbid": track.item.mbid if track.item.mbid else '',
            "artist": {
                "name": track.item.artist.name
            },
            "name": track.item.title,
            "playcount": track.weight
        } for track in results
    ], total_pages


def process_tracks(lib, tracks, log, opts, sqlite3_db, c):
    total = len(tracks)
    total_found = 0
    total_fails = 0
    log.info(u'Received {0} tracks in this page, processing...', total)

    for num in range(0, total):
        song = None
        trackid = tracks[num]['mbid'].strip()
        artist = tracks[num]['artist'].get('name', '').strip()
        title = tracks[num]['name'].strip()
        play_count = int(tracks[num]['playcount'])
        album = ''
        if 'album' in tracks[num]:
            album = tracks[num]['album'].get('name', '').strip()

        log.debug(u'query: {0} - {1} ({2})', artist, title, album)

        # Apply changes to sqlite3 database,
        # regardless of existence within beets library
        if opts.transfer:
            at = artist.lower() + title.lower()
            at = at.encode('utf-8')
            artist_title = crc32(at) & 0xffffffff
            log.debug(u'query: {0} - {1} ({2})', artist, title, artist_title)
            c.execute('INSERT OR REPLACE INTO quicktag(url,subsong,fieldname,value) VALUES("{}","-1","LASTFM_PLAYCOUNT_DB","{}");'.format(artist_title, str(play_count)))


        # First try to query by musicbrainz's trackid
        if trackid:
            song = lib.items(
                dbcore.query.MatchQuery('mb_trackid', trackid)
            ).get()

        # If not, try just artist/title
        if song is None:
            log.debug(u'no album match, trying by artist/title')
            query = dbcore.AndQuery([
                dbcore.query.SubstringQuery('artist', artist),
                dbcore.query.SubstringQuery('title', title)
            ])
            song = lib.items(query).get()

        # Last resort, try just replacing to utf-8 quote
        if song is None:
            title = title.replace("'", u'\u2019')
            log.debug(u'no title match, trying utf-8 single quote')
            query = dbcore.AndQuery([
                dbcore.query.SubstringQuery('artist', artist),
                dbcore.query.SubstringQuery('title', title)
            ])
            song = lib.items(query).get()

        if song is not None:
            count = int(song.get('play_count', 0))
            log.debug(u'match: {0} - {1} ({2}) '
                      u'updating: play_count {3} => {4}',
                      song.artist, song.title, song.album, count, play_count)
            song['play_count'] = play_count
            song.store()
            total_found += 1

        else:
            total_fails += 1
            log.info(u'  - No match: {0} - {1} ({2})',
                     artist, title, album)

    if total_fails > 0:
        log.info(u'Acquired {0}/{1} play-counts ({2} unknown)',
                 total_found, total, total_fails)

    return total_found, total_fails<|MERGE_RESOLUTION|>--- conflicted
+++ resolved
@@ -117,13 +117,8 @@
             "getTopTracks", "track", pylast.Track, params, cacheable)
 
 
-<<<<<<< HEAD
 def import_lastfm(lib, opts, log):
-    user = config['lastfm']['user'].get(unicode)
-=======
-def import_lastfm(lib, log):
     user = config['lastfm']['user'].as_str()
->>>>>>> 80bb550f
     per_page = config['lastimport']['per_page'].get(int)
     sqlite3_db = config['lastfm']['sqlite3_custom_db'].get(unicode)
 
