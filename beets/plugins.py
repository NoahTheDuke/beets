--- conflicted
+++ resolved
@@ -449,12 +449,8 @@
 
     Returns a list of return values from the handlers.
     """
-<<<<<<< HEAD
-    log.debug(u'Sending event: {0}'.format(event))
+    log.debug(u'Sending event: {0}', event)
     return_values = []
-=======
-    log.debug(u'Sending event: {0}', event)
->>>>>>> ccd5e715
     for handler in event_handlers()[event]:
         # Don't break legacy plugins if we want to pass more arguments
         argspec = inspect.getargspec(handler).args
