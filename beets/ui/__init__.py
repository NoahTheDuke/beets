# -*- coding: utf-8 -*-
# This file is part of beets.
# Copyright 2016, Adrian Sampson.
#
# Permission is hereby granted, free of charge, to any person obtaining
# a copy of this software and associated documentation files (the
# "Software"), to deal in the Software without restriction, including
# without limitation the rights to use, copy, modify, merge, publish,
# distribute, sublicense, and/or sell copies of the Software, and to
# permit persons to whom the Software is furnished to do so, subject to
# the following conditions:
#
# The above copyright notice and this permission notice shall be
# included in all copies or substantial portions of the Software.

"""This module contains all of the core logic for beets' command-line
interface. To invoke the CLI, just call beets.ui.main(). The actual
CLI commands are implemented in the ui.commands module.
"""

from __future__ import (division, absolute_import, print_function,
                        unicode_literals)

import locale
import optparse
import click
import textwrap
import sys
from difflib import SequenceMatcher
import sqlite3
import errno
import re
import struct
import traceback
import os.path

from beets import logging
from beets import library
from beets import plugins
from beets import util
from beets.util.functemplate import Template
from beets import config
from beets.util import confit
from beets.autotag import mb
from beets.dbcore import query as db_query

# On Windows platforms, use colorama to support "ANSI" terminal colors.
if sys.platform == b'win32':
    try:
        import colorama
    except ImportError:
        pass
    else:
        colorama.init()


log = logging.getLogger('beets')
if not log.handlers:
    log.addHandler(logging.StreamHandler())
log.propagate = False  # Don't propagate to root handler.


PF_KEY_QUERIES = {
    'comp': 'comp:true',
    'singleton': 'singleton:true',
}


class UserError(Exception):
    """UI exception. Commands should throw this in order to display
    nonrecoverable errors to the user.
    """


# Encoding utilities.

def _out_encoding():
    """Get the encoding to use for *outputting* strings to the console.
    """
    # Configured override?
    encoding = config['terminal_encoding'].get()
    if encoding:
        return encoding

    # For testing: When sys.stdout is a StringIO under the test harness,
    # it doesn't have an `encodiing` attribute. Just use UTF-8.
    if not hasattr(sys.stdout, 'encoding'):
        return 'utf8'

    # Python's guessed output stream encoding, or UTF-8 as a fallback
    # (e.g., when piped to a file).
    return sys.stdout.encoding or 'utf8'


def _arg_encoding():
    """Get the encoding for command-line arguments (and other OS
    locale-sensitive strings).
    """
    try:
        return locale.getdefaultlocale()[1] or 'utf8'
    except ValueError:
        # Invalid locale environment variable setting. To avoid
        # failing entirely for no good reason, assume UTF-8.
        return 'utf8'


def decargs(arglist):
    """Given a list of command-line argument bytestrings, attempts to
    decode them to Unicode strings.
    """
    return [s.decode(_arg_encoding()) for s in arglist]


def print_(*strings, **kwargs):
    """Like print, but rather than raising an error when a character
    is not in the terminal's encoding's character set, just silently
    replaces it.

    If the arguments are strings then they're expected to share the same
    type: either bytes or unicode.

    The `end` keyword argument behaves similarly to the built-in `print`
    (it defaults to a newline). The value should have the same string
    type as the arguments.
    """
    end = kwargs.get('end')

    if not strings or isinstance(strings[0], unicode):
        txt = u' '.join(strings)
        txt += u'\n' if end is None else end
    else:
        txt = b' '.join(strings)
        txt += b'\n' if end is None else end

    # Always send bytes to the stdout stream.
    if isinstance(txt, unicode):
        txt = txt.encode(_out_encoding(), 'replace')

    sys.stdout.write(txt)


# Configuration wrappers.

def _bool_fallback(a, b):
    """Given a boolean or None, return the original value or a fallback.
    """
    if a is None:
        assert isinstance(b, bool)
        return b
    else:
        assert isinstance(a, bool)
        return a


def should_write(write_opt=None):
    """Decide whether a command that updates metadata should also write
    tags, using the importer configuration as the default.
    """
    return _bool_fallback(write_opt, config['import']['write'].get(bool))


def should_move(move_opt=None):
    """Decide whether a command that updates metadata should also move
    files when they're inside the library, using the importer
    configuration as the default.

    Specifically, commands should move files after metadata updates only
    when the importer is configured *either* to move *or* to copy files.
    They should avoid moving files when the importer is configured not
    to touch any filenames.
    """
    return _bool_fallback(
        move_opt,
        config['import']['move'].get(bool) or
        config['import']['copy'].get(bool)
    )


# Input prompts.

def input_(prompt=None):
    """Like `raw_input`, but decodes the result to a Unicode string.
    Raises a UserError if stdin is not available. The prompt is sent to
    stdout rather than stderr. A printed between the prompt and the
    input cursor.
    """
    # raw_input incorrectly sends prompts to stderr, not stdout, so we
    # use print() explicitly to display prompts.
    # http://bugs.python.org/issue1927
    if prompt:
        print_(prompt, end=' ')

    try:
        resp = raw_input()
    except EOFError:
        raise UserError('stdin stream ended while input required')

    return resp.decode(sys.stdin.encoding or 'utf8', 'ignore')


def input_options(options, require=False, prompt=None, fallback_prompt=None,
                  numrange=None, default=None, max_width=72):
    """Prompts a user for input. The sequence of `options` defines the
    choices the user has. A single-letter shortcut is inferred for each
    option; the user's choice is returned as that single, lower-case
    letter. The options should be provided as lower-case strings unless
    a particular shortcut is desired; in that case, only that letter
    should be capitalized.

    By default, the first option is the default. `default` can be provided to
    override this. If `require` is provided, then there is no default. The
    prompt and fallback prompt are also inferred but can be overridden.

    If numrange is provided, it is a pair of `(high, low)` (both ints)
    indicating that, in addition to `options`, the user may enter an
    integer in that inclusive range.

    `max_width` specifies the maximum number of columns in the
    automatically generated prompt string.
    """
    # Assign single letters to each option. Also capitalize the options
    # to indicate the letter.
    letters = {}
    display_letters = []
    capitalized = []
    first = True
    for option in options:
        # Is a letter already capitalized?
        for letter in option:
            if letter.isalpha() and letter.upper() == letter:
                found_letter = letter
                break
        else:
            # Infer a letter.
            for letter in option:
                if not letter.isalpha():
                    continue  # Don't use punctuation.
                if letter not in letters:
                    found_letter = letter
                    break
            else:
                raise ValueError('no unambiguous lettering found')

        letters[found_letter.lower()] = option
        index = option.index(found_letter)

        # Mark the option's shortcut letter for display.
        if not require and (
            (default is None and not numrange and first) or
            (isinstance(default, basestring) and
             found_letter.lower() == default.lower())):
            # The first option is the default; mark it.
            show_letter = '[%s]' % found_letter.upper()
            is_default = True
        else:
            show_letter = found_letter.upper()
            is_default = False

        # Colorize the letter shortcut.
        show_letter = colorize('action_default' if is_default else 'action',
                               show_letter)

        # Insert the highlighted letter back into the word.
        capitalized.append(
            option[:index] + show_letter + option[index + 1:]
        )
        display_letters.append(found_letter.upper())

        first = False

    # The default is just the first option if unspecified.
    if require:
        default = None
    elif default is None:
        if numrange:
            default = numrange[0]
        else:
            default = display_letters[0].lower()

    # Make a prompt if one is not provided.
    if not prompt:
        prompt_parts = []
        prompt_part_lengths = []
        if numrange:
            if isinstance(default, int):
                default_name = unicode(default)
                default_name = colorize('action_default', default_name)
                tmpl = '# selection (default %s)'
                prompt_parts.append(tmpl % default_name)
                prompt_part_lengths.append(len(tmpl % unicode(default)))
            else:
                prompt_parts.append('# selection')
                prompt_part_lengths.append(len(prompt_parts[-1]))
        prompt_parts += capitalized
        prompt_part_lengths += [len(s) for s in options]

        # Wrap the query text.
        prompt = ''
        line_length = 0
        for i, (part, length) in enumerate(zip(prompt_parts,
                                               prompt_part_lengths)):
            # Add punctuation.
            if i == len(prompt_parts) - 1:
                part += '?'
            else:
                part += ','
            length += 1

            # Choose either the current line or the beginning of the next.
            if line_length + length + 1 > max_width:
                prompt += '\n'
                line_length = 0

            if line_length != 0:
                # Not the beginning of the line; need a space.
                part = ' ' + part
                length += 1

            prompt += part
            line_length += length

    # Make a fallback prompt too. This is displayed if the user enters
    # something that is not recognized.
    if not fallback_prompt:
        fallback_prompt = 'Enter one of '
        if numrange:
            fallback_prompt += '%i-%i, ' % numrange
        fallback_prompt += ', '.join(display_letters) + ':'

    resp = input_(prompt)
    while True:
        resp = resp.strip().lower()

        # Try default option.
        if default is not None and not resp:
            resp = default

        # Try an integer input if available.
        if numrange:
            try:
                resp = int(resp)
            except ValueError:
                pass
            else:
                low, high = numrange
                if low <= resp <= high:
                    return resp
                else:
                    resp = None

        # Try a normal letter input.
        if resp:
            resp = resp[0]
            if resp in letters:
                return resp

        # Prompt for new input.
        resp = input_(fallback_prompt)


def input_yn(prompt, require=False):
    """Prompts the user for a "yes" or "no" response. The default is
    "yes" unless `require` is `True`, in which case there is no default.
    """
    sel = input_options(
        ('y', 'n'), require, prompt, 'Enter Y or N:'
    )
    return sel == 'y'


# Human output formatting.

def human_bytes(size):
    """Formats size, a number of bytes, in a human-readable way."""
    powers = ['', 'K', 'M', 'G', 'T', 'P', 'E', 'Z', 'Y', 'H']
    unit = 'B'
    for power in powers:
        if size < 1024:
            return "%3.1f %s%s" % (size, power, unit)
        size /= 1024.0
        unit = 'iB'
    return "big"


def human_seconds(interval):
    """Formats interval, a number of seconds, as a human-readable time
    interval using English words.
    """
    units = [
        (1, 'second'),
        (60, 'minute'),
        (60, 'hour'),
        (24, 'day'),
        (7, 'week'),
        (52, 'year'),
        (10, 'decade'),
    ]
    for i in range(len(units) - 1):
        increment, suffix = units[i]
        next_increment, _ = units[i + 1]
        interval /= float(increment)
        if interval < next_increment:
            break
    else:
        # Last unit.
        increment, suffix = units[-1]
        interval /= float(increment)

    return "%3.1f %ss" % (interval, suffix)


def human_seconds_short(interval):
    """Formats a number of seconds as a short human-readable M:SS
    string.
    """
    interval = int(interval)
    return u'%i:%02i' % (interval // 60, interval % 60)


# Colorization.

# ANSI terminal colorization code heavily inspired by pygments:
# http://dev.pocoo.org/hg/pygments-main/file/b2deea5b5030/pygments/console.py
# (pygments is by Tim Hatch, Armin Ronacher, et al.)
COLOR_ESCAPE = "\x1b["
DARK_COLORS = {
    "black": 0,
    "darkred": 1,
    "darkgreen": 2,
    "brown": 3,
    "darkyellow": 3,
    "darkblue": 4,
    "purple": 5,
    "darkmagenta": 5,
    "teal": 6,
    "darkcyan": 6,
    "lightgray": 7
}
LIGHT_COLORS = {
    "darkgray": 0,
    "red": 1,
    "green": 2,
    "yellow": 3,
    "blue": 4,
    "fuchsia": 5,
    "magenta": 5,
    "turquoise": 6,
    "cyan": 6,
    "white": 7
}
RESET_COLOR = COLOR_ESCAPE + "39;49;00m"

# These abstract COLOR_NAMES are lazily mapped on to the actual color in COLORS
# as they are defined in the configuration files, see function: colorize
COLOR_NAMES = ['text_success', 'text_warning', 'text_error', 'text_highlight',
               'text_highlight_minor', 'action_default', 'action']
COLORS = None


def _colorize(color, text):
    """Returns a string that prints the given text in the given color
    in a terminal that is ANSI color-aware. The color must be something
    in DARK_COLORS or LIGHT_COLORS.
    """
    if color in DARK_COLORS:
        escape = COLOR_ESCAPE + "%im" % (DARK_COLORS[color] + 30)
    elif color in LIGHT_COLORS:
        escape = COLOR_ESCAPE + "%i;01m" % (LIGHT_COLORS[color] + 30)
    else:
        raise ValueError('no such color %s', color)
    return escape + text + RESET_COLOR


def colorize(color_name, text):
    """Colorize text if colored output is enabled. (Like _colorize but
    conditional.)
    """
    if config['ui']['color']:
        global COLORS
        if not COLORS:
            COLORS = dict((name, config['ui']['colors'][name].get(unicode))
                          for name in COLOR_NAMES)
        # In case a 3rd party plugin is still passing the actual color ('red')
        # instead of the abstract color name ('text_error')
        color = COLORS.get(color_name)
        if not color:
            log.debug(u'Invalid color_name: {0}', color_name)
            color = color_name
        return _colorize(color, text)
    else:
        return text


def _colordiff(a, b, highlight='text_highlight',
               minor_highlight='text_highlight_minor'):
    """Given two values, return the same pair of strings except with
    their differences highlighted in the specified color. Strings are
    highlighted intelligently to show differences; other values are
    stringified and highlighted in their entirety.
    """
    if not isinstance(a, basestring) or not isinstance(b, basestring):
        # Non-strings: use ordinary equality.
        a = unicode(a)
        b = unicode(b)
        if a == b:
            return a, b
        else:
            return colorize(highlight, a), colorize(highlight, b)

    if isinstance(a, bytes) or isinstance(b, bytes):
        # A path field.
        a = util.displayable_path(a)
        b = util.displayable_path(b)

    a_out = []
    b_out = []

    matcher = SequenceMatcher(lambda x: False, a, b)
    for op, a_start, a_end, b_start, b_end in matcher.get_opcodes():
        if op == 'equal':
            # In both strings.
            a_out.append(a[a_start:a_end])
            b_out.append(b[b_start:b_end])
        elif op == 'insert':
            # Right only.
            b_out.append(colorize(highlight, b[b_start:b_end]))
        elif op == 'delete':
            # Left only.
            a_out.append(colorize(highlight, a[a_start:a_end]))
        elif op == 'replace':
            # Right and left differ. Colorise with second highlight if
            # it's just a case change.
            if a[a_start:a_end].lower() != b[b_start:b_end].lower():
                color = highlight
            else:
                color = minor_highlight
            a_out.append(colorize(color, a[a_start:a_end]))
            b_out.append(colorize(color, b[b_start:b_end]))
        else:
            assert(False)

    return u''.join(a_out), u''.join(b_out)


def colordiff(a, b, highlight='text_highlight'):
    """Colorize differences between two values if color is enabled.
    (Like _colordiff but conditional.)
    """
    if config['ui']['color']:
        return _colordiff(a, b, highlight)
    else:
        return unicode(a), unicode(b)


def get_path_formats(subview=None):
    """Get the configuration's path formats as a list of query/template
    pairs.
    """
    path_formats = []
    subview = subview or config['paths']
    for query, view in subview.items():
        query = PF_KEY_QUERIES.get(query, query)  # Expand common queries.
        path_formats.append((query, Template(view.get(unicode))))
    return path_formats


def get_replacements():
    """Confit validation function that reads regex/string pairs.
    """
    replacements = []
    for pattern, repl in config['replace'].get(dict).items():
        repl = repl or ''
        try:
            replacements.append((re.compile(pattern), repl))
        except re.error:
            raise UserError(
                u'malformed regular expression in replace: {0}'.format(
                    pattern
                )
            )
    return replacements


def term_width():
    """Get the width (columns) of the terminal."""
    fallback = config['ui']['terminal_width'].get(int)

    # The fcntl and termios modules are not available on non-Unix
    # platforms, so we fall back to a constant.
    try:
        import fcntl
        import termios
    except ImportError:
        return fallback

    try:
        buf = fcntl.ioctl(0, termios.TIOCGWINSZ, ' ' * 4)
    except IOError:
        return fallback
    try:
        height, width = struct.unpack(b'hh', buf)
    except struct.error:
        return fallback
    return width


FLOAT_EPSILON = 0.01


def _field_diff(field, old, new):
    """Given two Model objects, format their values for `field` and
    highlight changes among them. Return a human-readable string. If the
    value has not changed, return None instead.
    """
    oldval = old.get(field)
    newval = new.get(field)

    # If no change, abort.
    if isinstance(oldval, float) and isinstance(newval, float) and \
            abs(oldval - newval) < FLOAT_EPSILON:
        return None
    elif oldval == newval:
        return None

    # Get formatted values for output.
    oldstr = old.formatted().get(field, u'')
    newstr = new.formatted().get(field, u'')

    # For strings, highlight changes. For others, colorize the whole
    # thing.
    if isinstance(oldval, basestring):
        oldstr, newstr = colordiff(oldval, newstr)
    else:
        oldstr = colorize('text_error', oldstr)
        newstr = colorize('text_error', newstr)

    return u'{0} -> {1}'.format(oldstr, newstr)


def show_model_changes(new, old=None, fields=None, always=False):
    """Given a Model object, print a list of changes from its pristine
    version stored in the database. Return a boolean indicating whether
    any changes were found.

    `old` may be the "original" object to avoid using the pristine
    version from the database. `fields` may be a list of fields to
    restrict the detection to. `always` indicates whether the object is
    always identified, regardless of whether any changes are present.
    """
    old = old or new._db._get(type(new), new.id)

    # Build up lines showing changed fields.
    changes = []
    for field in old:
        # Subset of the fields. Never show mtime.
        if field == 'mtime' or (fields and field not in fields):
            continue

        # Detect and show difference for this field.
        line = _field_diff(field, old, new)
        if line:
            changes.append(u'  {0}: {1}'.format(field, line))

    # New fields.
    for field in set(new) - set(old):
        if fields and field not in fields:
            continue

        changes.append(u'  {0}: {1}'.format(
            field,
            colorize('text_highlight', new.formatted()[field])
        ))

    # Print changes.
    if changes or always:
        print_(format(old))
    if changes:
        print_(u'\n'.join(changes))

    return bool(changes)


def show_path_changes(path_changes):
    """Given a list of tuples (source, destination) that indicate the
    path changes, log the changes as INFO-level output to the beets log.
    The output is guaranteed to be unicode.

    Every pair is shown on a single line if the terminal width permits it,
    else it is split over two lines. E.g.,

    Source -> Destination

    vs.

    Source
      -> Destination
    """
    sources, destinations = zip(*path_changes)

    # Ensure unicode output
    sources = map(util.displayable_path, sources)
    destinations = map(util.displayable_path, destinations)

    # Calculate widths for terminal split
    col_width = (term_width() - len(' -> ')) // 2
    max_width = len(max(sources + destinations, key=len))

    if max_width > col_width:
        # Print every change over two lines
        for source, dest in zip(sources, destinations):
            log.info(u'{0} \n  -> {1}', source, dest)
    else:
        # Print every change on a single line, and add a header
        title_pad = max_width - len('Source ') + len(' -> ')

        log.info(u'Source {0} Destination', ' ' * title_pad)
        for source, dest in zip(sources, destinations):
            pad = max_width - len(source)
            log.info(u'{0} {1} -> {2}', source, ' ' * pad, dest)


class CommonOptionsParser(optparse.OptionParser, object):
    """Offers a simple way to add common formatting options.

    Options available include:
        - matching albums instead of tracks: add_album_option()
        - showing paths instead of items/albums: add_path_option()
        - changing the format of displayed items/albums: add_format_option()

    The last one can have several behaviors:
        - against a special target
        - with a certain format
        - autodetected target with the album option

    Each method is fully documented in the related method.
    """
    def __init__(self, *args, **kwargs):
        super(CommonOptionsParser, self).__init__(*args, **kwargs)
        self._album_flags = False
        # this serves both as an indicator that we offer the feature AND allows
        # us to check whether it has been specified on the CLI - bypassing the
        # fact that arguments may be in any order

    def add_album_option(self, flags=('-a', '--album')):
        """Add a -a/--album option to match albums instead of tracks.

        If used then the format option can auto-detect whether we're setting
        the format for items or albums.
        Sets the album property on the options extracted from the CLI.
        """
        album = optparse.Option(*flags, action='store_true',
                                help='match albums instead of tracks')
        self.add_option(album)
        self._album_flags = set(flags)

    def _set_format(self, option, opt_str, value, parser, target=None,
                    fmt=None, store_true=False):
        """Internal callback that sets the correct format while parsing CLI
        arguments.
        """
        if store_true:
            setattr(parser.values, option.dest, True)

        value = fmt or value and unicode(value) or ''
        parser.values.format = value
        if target:
            config[target._format_config_key].set(value)
        else:
            if self._album_flags:
                if parser.values.album:
                    target = library.Album
                else:
                    # the option is either missing either not parsed yet
                    if self._album_flags & set(parser.rargs):
                        target = library.Album
                    else:
                        target = library.Item
                config[target._format_config_key].set(value)
            else:
                config[library.Item._format_config_key].set(value)
                config[library.Album._format_config_key].set(value)

    def add_path_option(self, flags=('-p', '--path')):
        """Add a -p/--path option to display the path instead of the default
        format.

        By default this affects both items and albums. If add_album_option()
        is used then the target will be autodetected.

        Sets the format property to u'$path' on the options extracted from the
        CLI.
        """
        path = optparse.Option(*flags, nargs=0, action='callback',
                               callback=self._set_format,
                               callback_kwargs={'fmt': '$path',
                                                'store_true': True},
                               help='print paths for matched items or albums')
        self.add_option(path)

    def add_format_option(self, flags=('-f', '--format'), target=None):
        """Add -f/--format option to print some LibModel instances with a
        custom format.

        `target` is optional and can be one of ``library.Item``, 'item',
        ``library.Album`` and 'album'.

        Several behaviors are available:
            - if `target` is given then the format is only applied to that
            LibModel
            - if the album option is used then the target will be autodetected
            - otherwise the format is applied to both items and albums.

        Sets the format property on the options extracted from the CLI.
        """
        kwargs = {}
        if target:
            if isinstance(target, basestring):
                target = {'item': library.Item,
                          'album': library.Album}[target]
            kwargs['target'] = target

        opt = optparse.Option(*flags, action='callback',
                              callback=self._set_format,
                              callback_kwargs=kwargs,
                              help='print with custom format')
        self.add_option(opt)

    def add_all_common_options(self):
        """Add album, path and format options.
        """
        self.add_album_option()
        self.add_path_option()
        self.add_format_option()


# Subcommand parsing infrastructure.
#
# This is a fairly generic subcommand parser for optparse. It is
# maintained externally here:
# http://gist.github.com/462717
# There you will also find a better description of the code and a more
# succinct example program.

<<<<<<< HEAD

# FIXME: kill original Subcommand in favor of this
class ClickSubcommand(click.Command):
    def __init__(self, *args, **kwargs):
        aliases = kwargs.pop('aliases', ())
        self._help = ''
        self.aliases = aliases
        click.Command.__init__(self, *args, **kwargs)

    @property
    def help(self):
        return self._help

    @help.setter
    def help(self, value):
        value = value or ''
        if self.aliases:
            value += '\n\nCommand aliases: {}'.format(' '.join(self.aliases))
        self._help = value


=======
>>>>>>> 33422c7c
class Subcommand(object):
    """A subcommand of a root command-line application that may be
    invoked by a SubcommandOptionParser.
    """
    def __init__(self, name, parser=None, help='', aliases=(), hide=False):
        """Creates a new subcommand. name is the primary way to invoke
        the subcommand; aliases are alternate names. parser is an
        OptionParser responsible for parsing the subcommand's options.
        help is a short description of the command. If no parser is
        given, it defaults to a new, empty CommonOptionsParser.
        """
        self.name = name
        self.parser = parser or CommonOptionsParser()
        self.aliases = aliases
        self.help = help
        self.hide = hide
        self._root_parser = None

    def print_help(self):
        self.parser.print_help()

    def parse_args(self, args):
        return self.parser.parse_args(args)

    @property
    def root_parser(self):
        return self._root_parser

    @root_parser.setter
    def root_parser(self, root_parser):
        self._root_parser = root_parser
        self.parser.prog = '{0} {1}'.format(
            root_parser.get_prog_name().decode('utf8'), self.name)


class SubcommandsOptionParser(CommonOptionsParser):
    """A variant of OptionParser that parses subcommands and their
    arguments.
    """

    def __init__(self, *args, **kwargs):
        """Create a new subcommand-aware option parser. All of the
        options to OptionParser.__init__ are supported in addition
        to subcommands, a sequence of Subcommand objects.
        """
        # A more helpful default usage.
        if 'usage' not in kwargs:
            kwargs['usage'] = """
  %prog COMMAND [ARGS...]
  %prog help COMMAND"""
        kwargs['add_help_option'] = False

        # Super constructor.
        super(SubcommandsOptionParser, self).__init__(*args, **kwargs)

        # Our root parser needs to stop on the first unrecognized argument.
        self.disable_interspersed_args()

        self.subcommands = []

    def add_subcommand(self, *cmds):
        """Adds a Subcommand object to the parser's list of commands.
        """
        for cmd in cmds:
            cmd.root_parser = self
            self.subcommands.append(cmd)

    # Add the list of subcommands to the help message.
    def format_help(self, formatter=None):
        # Get the original help message, to which we will append.
        out = super(SubcommandsOptionParser, self).format_help(formatter)
        if formatter is None:
            formatter = self.formatter

        # Subcommands header.
        result = ["\n"]
        result.append(formatter.format_heading('Commands'))
        formatter.indent()

        # Generate the display names (including aliases).
        # Also determine the help position.
        disp_names = []
        help_position = 0
        subcommands = [c for c in self.subcommands if not c.hide]
        subcommands.sort(key=lambda c: c.name)
        for subcommand in subcommands:
            name = subcommand.name
            if subcommand.aliases:
                name += ' (%s)' % ', '.join(subcommand.aliases)
            disp_names.append(name)

            # Set the help position based on the max width.
            proposed_help_position = len(name) + formatter.current_indent + 2
            if proposed_help_position <= formatter.max_help_position:
                help_position = max(help_position, proposed_help_position)

        # Add each subcommand to the output.
        for subcommand, name in zip(subcommands, disp_names):
            # Lifted directly from optparse.py.
            name_width = help_position - formatter.current_indent - 2
            if len(name) > name_width:
                name = "%*s%s\n" % (formatter.current_indent, "", name)
                indent_first = help_position
            else:
                name = "%*s%-*s  " % (formatter.current_indent, "",
                                      name_width, name)
                indent_first = 0
            result.append(name)
            help_width = formatter.width - help_position
            help_lines = textwrap.wrap(subcommand.help, help_width)
            result.append("%*s%s\n" % (indent_first, "", help_lines[0]))
            result.extend(["%*s%s\n" % (help_position, "", line)
                           for line in help_lines[1:]])
        formatter.dedent()

        # Concatenate the original help message with the subcommand
        # list.
        return out + "".join(result)

    def _subcommand_for_name(self, name):
        """Return the subcommand in self.subcommands matching the
        given name. The name may either be the name of a subcommand or
        an alias. If no subcommand matches, returns None.
        """
        for subcommand in self.subcommands:
            if name == subcommand.name or \
               name in subcommand.aliases:
                return subcommand
        return None

    def parse_global_options(self, args):
        """Parse options up to the subcommand argument. Returns a tuple
        of the options object and the remaining arguments.
        """
        options, subargs = self.parse_args(args)

        # Force the help command
        if options.help:
            subargs = ['help']
        elif options.version:
            subargs = ['version']
        return options, subargs

    def parse_subcommand(self, args):
        """Given the `args` left unused by a `parse_global_options`,
        return the invoked subcommand, the subcommand options, and the
        subcommand arguments.
        """
        # Help is default command
        if not args:
            args = ['help']

        cmdname = args.pop(0)
        subcommand = self._subcommand_for_name(cmdname)
        if not subcommand:
            raise UserError("unknown command '{0}'".format(cmdname))

        suboptions, subargs = subcommand.parse_args(args)
        return subcommand, suboptions, subargs


optparse.Option.ALWAYS_TYPED_ACTIONS += ('callback',)


def vararg_callback(option, opt_str, value, parser):
    """Callback for an option with variable arguments.
    Manually collect arguments right of a callback-action
    option (ie. with action="callback"), and add the resulting
    list to the destination var.

    Usage:
    parser.add_option("-c", "--callback", dest="vararg_attr",
                      action="callback", callback=vararg_callback)

    Details:
    http://docs.python.org/2/library/optparse.html#callback-example-6-variable
    -arguments
    """
    value = [value]

    def floatable(str):
        try:
            float(str)
            return True
        except ValueError:
            return False

    for arg in parser.rargs:
        # stop on --foo like options
        if arg[:2] == "--" and len(arg) > 2:
            break
        # stop on -a, but not on -3 or -3.0
        if arg[:1] == "-" and len(arg) > 1 and not floatable(arg):
            break
        value.append(arg)

    del parser.rargs[:len(value) - 1]
    setattr(parser.values, option.dest, value)


# The main entry point and bootstrapping.

def _load_plugins(config):
    """Load the plugins specified in the configuration.
    """
    paths = config['pluginpath'].get(confit.StrSeq(split=False))
    paths = map(util.normpath, paths)
    log.debug('plugin paths: {0}', util.displayable_path(paths))

    import beetsplug
    beetsplug.__path__ = paths + beetsplug.__path__
    # For backwards compatibility.
    sys.path += paths

    plugins.load_plugins(config['plugins'].as_str_seq())
    plugins.send("pluginload")
    return plugins


def _setup(lib=None):
    """Prepare and global state and updates it with command line options.

    Returns a list of subcommands, a list of plugins, and a library instance.
    """
    # Configure the MusicBrainz API.
    mb.configure()

    if lib is None:
        lib = _open_library(config)
        plugins.send("library_opened", lib=lib)
    library.Item._types.update(plugins.types(library.Item))
    library.Album._types.update(plugins.types(library.Album))

    return lib


def _configure(options):
    """Amend the global configuration object with command line options.
    """
    # Add any additional config files specified with --config. This
    # special handling lets specified plugins get loaded before we
    # finish parsing the command line.
    config_path = options.pop('config', None)
    if config_path is not None:
        config.set_file(config_path)
    config.set_args(options)

    # Configure the logger.
    if config['verbose'].get(int):
        log.set_global_level(logging.DEBUG)
    else:
        log.set_global_level(logging.INFO)

    # Ensure compatibility with old (top-level) color configuration.
    # Deprecation msg to motivate user to switch to config['ui']['color].
    if config['color'].exists():
        log.warning(u'Warning: top-level configuration of `color` '
                    u'is deprecated. Configure color use under `ui`. '
                    u'See documentation for more info.')
        config['ui']['color'].set(config['color'].get(bool))

    # Compatibility from list_format_{item,album} to format_{item,album}
    for elem in ('item', 'album'):
        old_key = 'list_format_{0}'.format(elem)
        if config[old_key].exists():
            new_key = 'format_{0}'.format(elem)
            log.warning('Warning: configuration uses "{0}" which is deprecated'
                        ' in favor of "{1}" now that it affects all commands. '
                        'See changelog & documentation.'.format(old_key,
                                                                new_key))
            config[new_key].set(config[old_key])

    config_path = config.user_config_path()
    if os.path.isfile(config_path):
        log.debug(u'user configuration: {0}',
                  util.displayable_path(config_path))
    else:
        log.debug(u'no user configuration found at {0}',
                  util.displayable_path(config_path))

    log.debug(u'data directory: {0}',
              util.displayable_path(config.config_dir()))
    return config


def _open_library(config):
    """Create a new library instance from the configuration.
    """
    dbpath = config['library'].as_filename()
    try:
        lib = library.Library(
            dbpath,
            config['directory'].as_filename(),
            get_path_formats(),
            get_replacements(),
        )
        lib.get_item(0)  # Test database connection.
    except (sqlite3.OperationalError, sqlite3.DatabaseError):
        log.debug('{}', traceback.format_exc())
        raise UserError(u"database file {0} could not be opened".format(
            util.displayable_path(dbpath)
        ))
    log.debug(u'library database: {0}\n'
              u'library directory: {1}',
              util.displayable_path(lib.path),
              util.displayable_path(lib.directory))
    return lib


class BeetsCLI(click.MultiCommand):

    def _commands(self, ctx):
        # FIXME: Awful performance, cache per ctx
        from beets.ui.commands import default_commands

        config = _configure(ctx.params)
        _load_plugins(config)

        subcommands = list(default_commands)
        subcommands.extend(plugins.commands())

        rv = {}

        for command in subcommands:
            if not isinstance(command, click.Command):
                continue
            assert isinstance(command, ClickSubcommand)

            rv[command.name] = command
            for alias in command.aliases:
                rv[alias] = command

        return rv

    def list_commands(self, ctx):
        # Skip aliases for help page
        return set(command.name for command in self._commands(ctx).values())

    def get_command(self, ctx, name):
        # Special case for the `config --edit` command: bypass loading config
        # so that an invalid configuration does not prevent the editor from
        # starting.
        if ctx.args and ctx.args[0] == 'config' and \
           ('-e' in ctx.args or '--edit' in ctx.args):
            from beets.ui.commands import config_cmd
            return config_cmd

        return self._commands(ctx).get(name)


def album_option(f):
    """Add a -a/--album option to match albums instead of tracks.

    If used then the format option can auto-detect whether we're setting
    the format for items or albums.
    Sets the album property on the options extracted from the CLI.
    """
    return click.option('-a', '--album', is_eager=True, is_flag=True,
                        help='match albums instead of tracks')(f)


def _set_format(target, fmt):
    config[target._format_config_key].set(fmt)


def path_option(f):
    """Add a -p/--path option to display the path instead of the default
    format.

    By default this affects both items and albums. If album_option()
    is used then the target will be autodetected.

    Sets the format property to u'$path' on the options extracted from the
    CLI.
    """
    def callback(ctx, param, value):
        if not value:
            return

        if 'album' in ctx.params:
            if ctx.params['album']:
                _set_format(library.Album, '$path')
            else:
                _set_format(library.Item, '$path')
        else:
            _set_format(library.Item, '$path')
            _set_format(library.Album, '$path')

    return click.option('-p', '--path', callback=callback, is_flag=True,
                        help='print paths for matched items or albums')(f)


def format_option(flags=('-f', '--format'), target=None):
    def callback(ctx, param, value):
        if not value:
            return

        value = unicode(value)

        _target = target
        if _target:
            if _target in ('item', 'album'):
                _target = {'item': library.Item,
                           'album': library.Album}[_target]
            _set_format(_target, value)
        else:
            if 'album' in ctx.params:
                if ctx.params['album']:
                    _set_format(library.Album, value)
                else:
                    _set_format(library.Item, value)
            else:
                _set_format(library.Item, value)
                _set_format(library.Album, value)

    def decorator(f):
        return click.option(*flags, callback=callback, expose_value=False,
                            help='print with custom format')(f)

    return decorator


def all_common_options(f):
    return album_option(path_option(format_option()(f)))


class Context(object):

    def __init__(self, lib=None):
        self.lib = lib


pass_context = click.make_pass_decorator(Context, ensure=True)


@click.command(cls=BeetsCLI,
               context_settings={'help_option_names': ['-h', '--help']})
@format_option(flags=('--format-item',), target=library.Item)
@format_option(flags=('--format-album',), target=library.Album)
@click.option('-l', '--library', metavar='LIBRARY',
              help='Library database file to use.')
@click.option('-d', '--directory', metavar='DIRECTORY',
              help='Destination music directory.')
@click.option('-v', '--verbose', count=True,
              help='Print debugging information.')
@click.option('-c', '--config', metavar='CONFIG',
              help='Path to configuration file.')
@click.pass_context
def _raw_main(ctx, **options):
    """A helper function for `main` without top-level exception
    handling.
    """
<<<<<<< HEAD
    if ctx.invoked_subcommand == 'config':
        return

    beets_ctx = ctx.ensure_object(Context)
    beets_ctx.lib = _setup(beets_ctx.lib)

    @ctx.call_on_close
    def send_plugin_cli_exit():
        plugins.send('cli_exit', lib=beets_ctx.lib)
=======
    parser = SubcommandsOptionParser()
    parser.add_format_option(flags=('--format-item',), target=library.Item)
    parser.add_format_option(flags=('--format-album',), target=library.Album)
    parser.add_option('-l', '--library', dest='library',
                      help='library database file to use')
    parser.add_option('-d', '--directory', dest='directory',
                      help="destination music directory")
    parser.add_option('-v', '--verbose', dest='verbose', action='count',
                      help='log more details (use twice for even more)')
    parser.add_option('-c', '--config', dest='config',
                      help='path to configuration file')
    parser.add_option('-h', '--help', dest='help', action='store_true',
                      help='how this help message and exit')
    parser.add_option('--version', dest='version', action='store_true',
                      help=optparse.SUPPRESS_HELP)

    options, subargs = parser.parse_global_options(args)

    # Special case for the `config --edit` command: bypass _setup so
    # that an invalid configuration does not prevent the editor from
    # starting.
    if subargs and subargs[0] == 'config' \
       and ('-e' in subargs or '--edit' in subargs):
        from beets.ui.commands import config_edit
        return config_edit()

    subcommands, plugins, lib = _setup(options, lib)
    parser.add_subcommand(*subcommands)

    subcommand, suboptions, subargs = parser.parse_subcommand(subargs)
    subcommand.func(lib, suboptions, subargs)

    plugins.send('cli_exit', lib=lib)
>>>>>>> 33422c7c


def main(args=None):
    """Run the main command-line interface for beets. Includes top-level
    exception handlers that print friendly error messages.
    """
    try:
        _raw_main(args)
    except UserError as exc:
        message = exc.args[0] if exc.args else None
        log.error(u'error: {0}', message)
        sys.exit(1)
    except util.HumanReadableException as exc:
        exc.log(log)
        sys.exit(1)
    except library.FileOperationError as exc:
        # These errors have reasonable human-readable descriptions, but
        # we still want to log their tracebacks for debugging.
        log.debug('{}', traceback.format_exc())
        log.error('{}', exc)
        sys.exit(1)
    except confit.ConfigError as exc:
        log.error(u'configuration error: {0}', exc)
        sys.exit(1)
    except db_query.InvalidQueryError as exc:
        log.error(u'invalid query: {0}', exc)
        sys.exit(1)
    except IOError as exc:
        if exc.errno == errno.EPIPE:
            # "Broken pipe". End silently.
            pass
        else:
            raise
    except KeyboardInterrupt:
        # Silently ignore ^C except in verbose mode.
        log.debug('{}', traceback.format_exc())<|MERGE_RESOLUTION|>--- conflicted
+++ resolved
@@ -841,7 +841,6 @@
 # There you will also find a better description of the code and a more
 # succinct example program.
 
-<<<<<<< HEAD
 
 # FIXME: kill original Subcommand in favor of this
 class ClickSubcommand(click.Command):
@@ -863,8 +862,6 @@
         self._help = value
 
 
-=======
->>>>>>> 33422c7c
 class Subcommand(object):
     """A subcommand of a root command-line application that may be
     invoked by a SubcommandOptionParser.
@@ -1317,7 +1314,6 @@
     """A helper function for `main` without top-level exception
     handling.
     """
-<<<<<<< HEAD
     if ctx.invoked_subcommand == 'config':
         return
 
@@ -1327,41 +1323,6 @@
     @ctx.call_on_close
     def send_plugin_cli_exit():
         plugins.send('cli_exit', lib=beets_ctx.lib)
-=======
-    parser = SubcommandsOptionParser()
-    parser.add_format_option(flags=('--format-item',), target=library.Item)
-    parser.add_format_option(flags=('--format-album',), target=library.Album)
-    parser.add_option('-l', '--library', dest='library',
-                      help='library database file to use')
-    parser.add_option('-d', '--directory', dest='directory',
-                      help="destination music directory")
-    parser.add_option('-v', '--verbose', dest='verbose', action='count',
-                      help='log more details (use twice for even more)')
-    parser.add_option('-c', '--config', dest='config',
-                      help='path to configuration file')
-    parser.add_option('-h', '--help', dest='help', action='store_true',
-                      help='how this help message and exit')
-    parser.add_option('--version', dest='version', action='store_true',
-                      help=optparse.SUPPRESS_HELP)
-
-    options, subargs = parser.parse_global_options(args)
-
-    # Special case for the `config --edit` command: bypass _setup so
-    # that an invalid configuration does not prevent the editor from
-    # starting.
-    if subargs and subargs[0] == 'config' \
-       and ('-e' in subargs or '--edit' in subargs):
-        from beets.ui.commands import config_edit
-        return config_edit()
-
-    subcommands, plugins, lib = _setup(options, lib)
-    parser.add_subcommand(*subcommands)
-
-    subcommand, suboptions, subargs = parser.parse_subcommand(subargs)
-    subcommand.func(lib, suboptions, subargs)
-
-    plugins.send('cli_exit', lib=lib)
->>>>>>> 33422c7c
 
 
 def main(args=None):
